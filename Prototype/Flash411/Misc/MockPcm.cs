--- conflicted
+++ resolved
@@ -1,4 +1,3 @@
-<<<<<<< HEAD
 using System;
 using System.Collections.Generic;
 using System.Linq;
@@ -162,33 +161,33 @@
 
                     case BlockId.Vin3:
                         responseData = Encoding.ASCII.GetBytes("123456");
-                        break;
-
-                    case BlockId.Serial1:
-                        responseData = Encoding.ASCII.GetBytes("1234");
-                        break;
-
-                    case BlockId.Serial2:
-                        responseData = Encoding.ASCII.GetBytes("2345");
-                        break;
-
-                    case BlockId.Serial3:
-                        responseData = Encoding.ASCII.GetBytes("3456");
-                        break;
-
-                    case BlockId.BCC:
-                        responseData = Encoding.ASCII.GetBytes("4321");
-                        break;
-
-                    case BlockId.MEC:
-                        responseData = new byte[1];
-                        responseData[0] = 123;
-                        break;
-
+                        break;
+
+                    case BlockId.Serial1:
+                        responseData = Encoding.ASCII.GetBytes("1234");
+                        break;
+
+                    case BlockId.Serial2:
+                        responseData = Encoding.ASCII.GetBytes("2345");
+                        break;
+
+                    case BlockId.Serial3:
+                        responseData = Encoding.ASCII.GetBytes("3456");
+                        break;
+
+                    case BlockId.BCC:
+                        responseData = Encoding.ASCII.GetBytes("4321");
+                        break;
+
+                    case BlockId.MEC:
+                        responseData = new byte[1];
+                        responseData[0] = 123;
+                        break;
+
                     case BlockId.OperatingSystemID:
-                        responseData = UnsignedToByteArray(12593358);
-                        break;
-
+                        responseData = UnsignedToByteArray(12593358);
+                        break;
+
                     case BlockId.CalibrationID:
                         responseData = UnsignedToByteArray(12345);
                         break;
@@ -203,11 +202,11 @@
                 }
 
                 List<byte> response = new List<byte>();
-                response.AddRange(new byte[] { 0x6C, 0xF0, 0x10, 0x7C, this.readWriteBlockId });
-
-                if (this.readWriteBlockId == 1)
-                {
-                    response.Add(0);
+                response.AddRange(new byte[] { 0x6C, 0xF0, 0x10, 0x7C, this.readWriteBlockId });
+
+                if (this.readWriteBlockId == 1)
+                {
+                    response.Add(0);
                 }
 
                 response.AddRange(responseData);
@@ -520,521 +519,18 @@
             }
         }
 
-        private byte[] UnsignedToByteArray(uint value)
-        {
-            byte[] native = BitConverter.GetBytes(value);
-            byte[] result = new byte[4];
-            result[0] = native[3];
-            result[1] = native[2];
-            result[2] = native[1];
-            result[3] = native[0];
-            return result;
+        private byte[] UnsignedToByteArray(uint value)
+        {
+            byte[] native = BitConverter.GetBytes(value);
+            byte[] result = new byte[4];
+            result[0] = native[3];
+            result[1] = native[2];
+            result[2] = native[1];
+            result[3] = native[0];
+            return result;
         }
     }
 
 
 }
-=======
-﻿using System;
-using System.Collections.Generic;
-using System.Linq;
-using System.Text;
-using System.Threading.Tasks;
-
-namespace Flash411
-{
-    /// <summary>
-    /// Simulate a PCM for testing without a car or bench PCM.
-    /// </summary>
-    /// <remarks>
-    /// This implements message parsing completely independently from the 
-    /// MessageParser class. Not sure if that's a good idea or not.
-    /// </remarks>
-    public class MockPcm
-    {
-        private int state = 0;
-        private List<byte> payload = new List<byte>();
-        private int crc = 0xFF;
-        private byte checksum;
-
-        private byte firstByte;
-        private bool physical;
-        private byte modeByte;
-        private string modeName;
-        private byte readWriteBlockId;
-        private string readWriteBlockName;
-        private string header;
-        private string destination;
-        private string sender;
-        private string crcMessage;
-        ILogger logger;
-
-        private byte[] responseBuffer;
-
-        public MockPcm(ILogger logger)
-        {
-            this.logger = logger;
-        }
-
-        /// <summary>
-        /// Call this before sending a new message.
-        /// </summary>
-        /// <remarks>
-        /// On second thought, this probably shouldn't really be necessary, and might even hide bugs.
-        /// </remarks>
-        private void ResetCommunications()
-        {
-            this.crc = 0xFF;
-            this.state = 0;
-        }
-
-        /// <summary>
-        /// Send a new message, one byte at a time.
-        /// </summary>
-        /// <remarks>
-        /// One could argue that this makes thing unnecessarily complicated.
-        /// However, we already had this code, as part of the VpwDecoder app...
-        /// </remarks>
-        public void Push(byte value)
-        {
-            Crc(value);
-            switch (state)
-            {
-                case -1:
-                    // This state is used to receive the final byte, 
-                    // which should always be the VPW packet checksum.
-                    this.checksum = value;
-                    this.EndOfData();
-                    break;
-
-                case 0:
-                    // This is the initial state of the VPW message parser.
-                    this.firstByte = value;
-                    ParseFirstByte(value);
-                    state++;
-                    break;
-
-                case 1:
-                    this.destination = this.ParseDevice(value);
-                    state++;
-                    break;
-
-                case 2:
-                    this.sender = this.ParseDevice(value);
-                    state++;
-                    break;
-
-                case 3:
-                    this.modeByte = value;
-
-                    if (this.physical)
-                    {
-                        this.modeName = this.GetPhysicalMode(this.modeByte);
-                    }
-                    else
-                    {
-                        this.modeName = this.GetFunctionalMode(this.modeByte);
-                    }
-                    state++;
-                    break;
-
-                case 4:
-                    this.payload.Add(value);
-                    state++;
-
-                    if ((this.modeByte == 0x3B) || (this.modeByte == 0x3C))
-                    {
-                        this.readWriteBlockId = value;
-                        this.readWriteBlockName = this.GetReadWriteBlock(this.readWriteBlockId);
-                        this.state = -1;
-                    }
-                    break;
-
-                default:
-                    this.payload.Add(value);
-                    break;
-            }
-        }
-
-        /// <summary>
-        /// Call this after sending the last byte of a message.
-        /// </summary>
-        /// <remarks>
-        /// This also shouldn't be necessary, the PCM should be able 
-        /// to infer end-of-message from the message itself. However
-        /// that is only implemented for the read-block and write-
-        /// block messages so far.
-        /// </remarks>
-        public void EndOfData()
-        {
-            this.CheckCrc(this.checksum);
-
-            if (this.readWriteBlockName != null)
-            {
-                modeName += " / " + this.readWriteBlockName;
-            }
-
-            // TODO: re-order the placeholders and parameters.
-            this.logger.AddDebugMessage(
-                string.Format(
-                    "Mock PCM Received: {4} ({0}), {1,-40} {5,-50} {2}  {3}",
-                    this.header, // 0
-                    this.sender + " to " + this.destination + ", ", // 1
-                    this.crcMessage, // 2
-                    string.Empty, // 3
-                    this.firstByte.ToString("X2"), // 4
-                    this.modeName)); // 5
-
-            if (this.modeByte == 0x27)
-            {
-                if (this.payload[0] == 0x01)
-                {
-                    this.responseBuffer = new byte[] { 0x6C, 0xF0, 0x10, 0x67, 0x01, 0x2A, 0xED, 0x03 };
-                }
-                else if (this.payload[0] == 0x02)
-                {
-                    // TODO: validate the key.
-                    // For now we'll just return a 'success' response every time.
-                    this.responseBuffer = new byte[] { 0x6C, 0xF0, 0x10, 0x67, 0x02, 0x34, 0x4B };
-                }
-            }
-            else if (this.modeByte == 0x3C)
-            {
-                byte[] responseData = new byte[0];
-                switch (this.readWriteBlockId)
-                {
-                    case 1:
-                        responseData = Encoding.ASCII.GetBytes("12345");
-                        break;
-
-                    case 2:
-                        responseData = Encoding.ASCII.GetBytes("ABCD");
-                        break;
-
-                    case 3:
-                        responseData = Encoding.ASCII.GetBytes("1234");
-                        break;
-
-                    case 10:
-                        responseData = new byte[] { 0xBA, 0x48, 0xC2, 0x00 };
-                        break;
-                }
-
-                List<byte> response = new List<byte>();
-                response.AddRange(new byte[] { 0x6C, 0xF0, 0x10, 0x7C, this.readWriteBlockId, 0x00 });
-                response.AddRange(responseData);
-
-                this.crc = 0xFF;
-                for (int index = 0; index < response.Count; index++)
-                {
-                    this.Crc(response[index]);
-                }
-
-                response.Add(this.GetCrc());
-
-                this.responseBuffer = response.ToArray();
-            }
-
-            this.ResetCommunications();
-        }
-
-        /// <summary>
-        /// Get the response that we queued up after receiving a message. 
-        /// Might return a zero-length buffer if no response was prepared.
-        /// </summary>
-        public byte[] GetResponse()
-        {
-            byte[] result = this.responseBuffer ?? new byte[0];
-            this.responseBuffer = null;
-            return result;
-        }
-
-
-        private void ParseFirstByte(byte value)
-        {
-            byte priority = (byte)((value & 0xE0) >> 5);
-            string header = (value & 0x10) > 0 ? "GM3" : "GM1";
-            string inFrameResponse = (value & 0x08) > 0 ? "No_IFR" : "YesIFR";
-            this.physical = (value & 0x04) > 0;
-            string addressMode = this.physical ? "Phy" : "Fun";
-
-            this.header = "Pri" + priority.ToString() + " " + header + " " + inFrameResponse + " " + addressMode;
-        }
-
-        private bool CheckCrc(byte value)
-        {
-            if (this.GetCrc() == value)
-            {
-                this.crcMessage = string.Empty; //  "CRC Valid (" + value + "),";
-                return true;
-            }
-            else
-            {
-                this.crcMessage = string.Format("Actual CRC {0}, expected {1}", value, this.GetCrc());
-                return false;
-            }
-        }
-
-        private void Crc(byte value)
-        {
-            crc ^= value;
-            int b;
-            for (b = 0; b < 8; b++)
-            {
-                if ((crc & 0x80) != 0)
-                {
-                    crc <<= 1;
-                    crc ^= 0x11D;
-                }
-                else
-                {
-                    crc <<= 1;
-                }
-            }
-        }
-
-        private byte GetCrc()
-        {
-            return (byte)((~this.crc) & 0xFF);
-        }
-
-        private string ParseDevice(byte value)
-        {
-            if (value < 0x20)
-            {
-                if (value < 0x10)
-                {
-                    return "PCM Exp";
-                }
-                else if (value < 0x18)
-                {
-                    return "ECU";
-                }
-                else
-                {
-                    return "TCU";
-                }
-            }
-            else if (value < 0x28)
-            {
-                return "Chassis Exp";
-            }
-            else if (value < 0x30)
-            {
-                return "Brake";
-            }
-            else if (value < 0x38)
-            {
-                return "Steering";
-            }
-            else if (value < 0x40)
-            {
-                return "Suspension";
-            }
-            else if (value < 0x58)
-            {
-                return "Body Exp";
-            }
-            else if (value < 0x60)
-            {
-                return "Restraints";
-            }
-            else if (value < 0x70)
-            {
-                return "DriverInfo";
-            }
-            else if (value < 0x80)
-            {
-                return "Lighting";
-            }
-            else if (value < 0x90)
-            {
-                return "Entertainment";
-            }
-            else if (value < 0x98)
-            {
-                return "Personal Communications";
-            }
-            else if (value < 0xA0)
-            {
-                return "Climate Control";
-            }
-            else if (value < 0xC0)
-            {
-                return "Convenience";
-            }
-            else if (value < 0xC8)
-            {
-                return "Security";
-            }
-            else
-            {
-                switch (value)
-                {
-                    case 0xC8:
-                        return "Charging";
-
-                    case 0xC9:
-                        return "AC to AC";
-
-                    case 0xCA:
-                        return "DC to DC";
-
-                    case 0xCB:
-                        return "Battery";
-
-                    default:
-                        if (value < 0xF0)
-                        {
-                            return "Undocumented (" + value.ToString("X2") + ")";
-                        }
-                        else if (value < 0xFE)
-                        {
-                            return "Scanner/tester";
-                        }
-                        else if (value == 0xFE)
-                        {
-                            return "Broadcast";
-                        }
-                        else if (value == 0xFF)
-                        {
-                            return "Programmer";
-                        }
-                        else
-                        {
-                            return "Undefined";
-                        }
-                }
-            }
-        }
-
-        private string GetFunctionalMode(byte mode)
-        {
-            switch (mode)
-            {
-                case 0x01: return "Request Current Powertrain Diagnostic Data";
-                case 0x02: return "Request Powertrain Freeze Frame Data";
-                case 0x03: return "Request Powertrain Diagnostic Trouble Codes";
-                case 0x04: return "Request to Clear/ Reset Diagnostic Trouble Codes";
-                case 0x05: return "Request Oxygen Sensor Monitoring Test Results";
-                case 0x06: return "Request On - Board Monitoring Test Results";
-                case 0x07: return "Request Pending Powertrain Trouble Codes";
-                case 0x08: return "Request Control of On-Board System, Test, or Component";
-                case 0x09: return "Request Vehicle Information";
-                default: return "Undefined mode: " + mode.ToString("X2");
-            }
-        }
-
-        private string GetPhysicalMode(byte mode)
-        {
-            switch (mode)
-            {
-                case 0x10: return "Initiate Diagnostics Operation";
-                case 0x11: return "Request Module Reset";
-                case 0x12: return "Request Diagnostic Freeze Frame Data";
-                case 0x13: return "Request Diagnostic Trouble Code Information";
-                case 0x14: return "Clear Diagnostic Information";
-                case 0x17: return "Request Status of Diagnostic Trouble Codes";
-                case 0x19: return "Request Diagnostic Trouble Codes by Status";
-                case 0x20: return "Return to Normal Mode";
-                case 0x21: return "Request Diagnostic Data";
-                case 0x22: return "Request Diagnostic Data by PID";
-                case 0x23: return "Request Diagnostic Data by Memory Address";
-                case 0x25: return "Stop Transmitting Requested Data";
-                case 0x26: return "Specifiy Data Rates";
-                case 0x27: return "Security Access Mode";
-                case 0x28: return "Disable Normal Message Transmission";
-                case 0x29: return "Enable Normal Message Transmission";
-                case 0x2A: return "Request Diagnostic Data Packets";
-                case 0x2B: return "Dynamically Define Data Packet by Single Data Offsets";
-                case 0x2C: return "Dynamically Define Diagnostic Data Packet";
-                case 0x2F: return "Input/Output Control by PID";
-                case 0x30: return "Input/Output Control by Data Value ID";
-                case 0x31: return "Enter/Start Diagnostic Routine by Test Number";
-                case 0x32: return "Exit/Stop Diagnostic Routine by Test Number";
-                case 0x33: return "Request Diagnostic Routine Results by Test Number";
-                case 0x34: return "Request Download (tool to module)";
-                case 0x35: return "Request Upload (module to tool)";
-                case 0x36: return "Block Transfer Message";
-                case 0x37: return "Request Data Transfer Exit";
-                case 0x38: return "Enter Diagnostic Routine by Address";
-                case 0x39: return "Exit Diagnostic Routine by Address";
-                case 0x3A: return "Request Diagnostic Routine Results";
-                case 0x3B: return "Write Data Block";
-                case 0x3C: return "Read Data Block";
-                case 0x3F: return "Test Device Present";
-                case 0x7F: return "General Response Message";
-                case 0xA0: return "Request High Speed Mode";
-                case 0xA1: return "Begin High Speed Mode";
-                case 0xA2: return "Programming Prompt";
-                case 0xAE: return "Request Device Control";
-                default: return "Undefined mode: " + mode.ToString("X2");
-            }
-        }
-
-        /// <summary>
-        /// Get the name of the read/write block used for the 3B and 3C modes.
-        /// </summary>
-        /// <remarks>
-        /// Based on information found at https://pcmhacking.net/forums/viewtopic.php?f=8&t=5456
-        /// </remarks>
-        private string GetReadWriteBlock(byte block)
-        {
-            switch (block)
-            {
-                case 0x00: return "N/A";
-                case 0x01: return "VIN 1 (ASCII)";
-                case 0x02: return "VIN 2 (ASCII)";
-                case 0x03: return "VIN 3 (ASCII)";
-                case 0x04: return "HDW No. (UINT32)";
-                case 0x05: return "Serial No 1 (ASCII)";
-                case 0x06: return "Serial No 2 (ASCII)";
-                case 0x07: return "Serial No 3 (ASCII)";
-                case 0x08: return "calibration ID (UINT32)";
-                case 0x09: return "N/A";
-                case 0x0A: return "4-byte Operating System ID";
-                case 0x0B: return "4-byte Engine Calibration ID";
-                case 0x0C: return "4-byte Engine Diagnostics ID";
-                case 0x0D: return "4-byte Transmission Calibration ID";
-                case 0x0E: return "4-byte Transmission Diagnostics ID";
-                case 0x0F: return "4-byte Fuel System ID";
-                case 0x10: return "4-byte System ID";
-                case 0x11: return "4-byte Speedometer ID";
-                case 0x12: return "N/A";
-                case 0x13: return "N/A";
-                case 0x14: return "Broadcast Code (BCC) (ASCII)";
-                case 0x41: return "AT Gear 1 Shift Pressure 1";
-                case 0x42: return "AT Gear 1 Shift Pressure 2";
-                case 0x43: return "AT Gear 1 Shift Pressure 3";
-                case 0x44: return "AT Gear 2 Shift Pressure 1";
-                case 0x45: return "AT Gear 2 Shift Pressure 2";
-                case 0x46: return "AT Gear 2 Shift Pressure 3";
-                case 0x47: return "AT Gear 3 Shift Pressure 1";
-                case 0x48: return "AT Gear 3 Shift Pressure 2";
-                case 0x49: return "AT Gear 3 Shift Pressure 3";
-                case 0x4A: return "N/A";
-                case 0x4B: return "N/A";
-                case 0x4C: return "N/A";
-                case 0x4D: return "Unknown";
-                case 0x4E: return "Unknown";
-                case 0x4F: return "Unknown";
-                case 0x6E: return "N/A";
-                case 0x72: return "N/A";
-                case 0x73: return "0x00";
-                case 0x93: return "OS level";
-                case 0x94: return "Calibration Level";
-                case 0x95: return "Diagnostic Level";
-                case 0x96: return "Transmission Calibration Level";
-                case 0x97: return "Transmission Diagnostic Level";
-                case 0x98: return "Fuel System Level";
-                case 0x99: return "Vehicle System Level";
-                case 0x9A: return "Speedometer Calibration Level";
-                case 0xA0: return "Manufacturer Enable Counter";
-                default: return "Unknown";
-            }
-        }
-    }
-
-
-}
->>>>>>> 3ece72b1
+﻿